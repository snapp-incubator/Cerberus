--- conflicted
+++ resolved
@@ -289,8 +289,7 @@
 
 // checkServiceUpstreamAuth function is designed to validate the request through
 // the upstream authentication for a given webservice
-<<<<<<< HEAD
-func (a *Authenticator) checkServiceUpstreamAuth(service WebservicesCacheEntry, request *Request, extraHeaders *ExtraHeaders, ctx context.Context) (ok bool, reason CerberusReason) {
+func (a *Authenticator) checkServiceUpstreamAuth(service WebservicesCacheEntry, request *Request, extraHeaders *ExtraHeaders, ctx context.Context) (reason CerberusReason) {
 	downstreamDeadline, hasDownstreamDeadline := ctx.Deadline()
 	serviceUpstreamAuthCalls.With(AddWithDownstreamDeadline(nil, hasDownstreamDeadline)).Inc()
 
@@ -298,7 +297,6 @@
 	defer func() {
 		span.SetAttributes(
 			attribute.String("upstream-auth-cerberus-reason", string(reason)),
-			attribute.Bool("upstream-auth-final-is-ok", ok),
 		)
 		span.End()
 	}()
@@ -306,17 +304,8 @@
 		attribute.String("upstream-auth-address", service.Spec.UpstreamHttpAuth.Address),
 	)
 
-	if reason = validateUpstreamAuthRequest(service); reason != "" {
-		ok = false
-		return
-=======
-func (a *Authenticator) checkServiceUpstreamAuth(service WebservicesCacheEntry, request *Request, extraHeaders *ExtraHeaders, ctx context.Context) CerberusReason {
-	downstreamDeadline, hasDownstreamDeadline := ctx.Deadline()
-	serviceUpstreamAuthCalls.With(AddWithDownstreamDeadline(nil, hasDownstreamDeadline)).Inc()
-
 	if reason := validateUpstreamAuthRequest(service); reason != "" {
 		return reason
->>>>>>> ca84c80a
 	}
 	upstreamAuth := service.Spec.UpstreamHttpAuth
 	req, err := setupUpstreamAuthRequest(&upstreamAuth, request)
@@ -329,14 +318,8 @@
 	resp, err := a.httpClient.Do(req)
 	reqDuration := time.Since(reqStart)
 
-<<<<<<< HEAD
-	if reason = processResponseError(err); reason != "" {
-		ok = false
-		return
-=======
 	if reason := processResponseError(err); reason != "" {
 		return reason
->>>>>>> ca84c80a
 	}
 
 	labels := AddWithDownstreamDeadline(AddStatusLabel(nil, resp.StatusCode), hasDownstreamDeadline)
