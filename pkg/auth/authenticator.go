package auth

import (
	"context"
	"net"
	"net/http"
	"path/filepath"
	"strings"
	"sync"
	"time"

	"github.com/asaskevich/govalidator"
	"github.com/go-logr/logr"
	cerberusv1alpha1 "github.com/snapp-incubator/Cerberus/api/v1alpha1"
	"sigs.k8s.io/controller-runtime/pkg/client"

	v1 "k8s.io/api/core/v1"
)

// Authenticator can generate cache from Kubernetes API server
// and it implements envoy.CheckRequest interface
type Authenticator struct {
	logger     logr.Logger
	httpClient *http.Client

	accessCache   *AccessCache
	servicesCache *ServicesCache

	cacheLock  sync.RWMutex
	updateLock sync.Mutex
}

// ExtraHeaders are headers which will be added to the response
type ExtraHeaders map[string]string

// AccessCache is where Authenticator holds it's authentication data,
// under the hood it is a Map from RawTokens to some informations about
// AccessToken, see AccessCacheEntry for more informations
type AccessCache map[string]AccessCacheEntry

// ServicesCache will hold informations about all listed and suppoerted
// Webservices by the Authenticator
type ServicesCache map[string]ServicesCacheEntry

// AccessCacheEntry will hold all datas included in AccessToken manifest
// and it also holds a map[string]struct{} which holds name of Webservices
// which the given token has access to.
type AccessCacheEntry struct {
	cerberusv1alpha1.AccessToken
	// limiter Limiter
	allowedServices map[string]struct{}
}

// ServicesCacheEntry will hold all datas included in Webservice manifest
type ServicesCacheEntry struct {
	cerberusv1alpha1.WebService
}

// CerberusReason is the type which is used to identfies the reason
// that caused Cerberus to accept/reject the request.
type CerberusReason string

const (
	// CerberusReasonOK means that Cerberus finds no error in the request
	// and the request is Authenticated for next actions. All CerberusReasons
	// OTHER THAN CerberusReasonOK means that the request is NOT authenticated
	CerberusReasonOK CerberusReason = "ok"

	// CerberusReasonUnauthorized means that given AccessToken is found but
	// it does NOT have access to requested Webservice
	CerberusReasonUnauthorized CerberusReason = "unauthorized"

	// CerberusReasonTokenEmpty means that the lookupHeader which is defined
	// by requested Webservice is empty in the request
	CerberusReasonTokenEmpty CerberusReason = "token-empty"

	// CerberusReasonLookupEmpty means that Webservice is empty in the
	// provided request context
	CerberusReasonLookupEmpty CerberusReason = "lookup-empty"

	// CerberusReasonLookupIdentifierEmpty means that requested webservice
	// does not contain Lookup information in its manifest
	CerberusReasonLookupIdentifierEmpty CerberusReason = "lookup-identifier-empty"

	// CerberusReasonBadDomainList means that domain list items are not in valid patterns
	CerberusReasonBadDomainList CerberusReason = "bad-domain-list"

	// CerberusReasonBadIpList means that ip list items are not in valid patterns which is CIDR notation of the networks
	CerberusReasonBadIpList CerberusReason = "bad-ip-list"

	// CerberusReasonDomainNotAllowed means that the given domain list
	//doesn't match with the allowed domain list for specific webservice
	CerberusReasonDomainNotAllowed CerberusReason = "domain-not-allowed"

	// CerberusReasonIpNotAllowed means that the given ip list
	//doesn't match with the ip domain list for specific webservice
	CerberusReasonIpNotAllowed CerberusReason = "ip-not-allowed"

	// CerberusReasonTokenNotFound means that given AccessToken is read
	// from request headers, but it is not listed by the Cerberus
	CerberusReasonTokenNotFound CerberusReason = "token-not-found"

	// CerberusReasonWebserviceNotFound means that given webservice in
	// the request context is not listed by Cerberus
	CerberusReasonWebserviceNotFound CerberusReason = "webservice-notfound"

	// CerberusReasonInvalidUpstreamAddress means that requested webservice
	// has an invalid upstream address in it's manifest
	CerberusReasonInvalidUpstreamAddress CerberusReason = "invalid-auth-upstream"

	// CerberusReasonSourceAuthTokenEmpty means that requested webservice
	// does not contain source upstream auth lookup header in it's manifest
	CerberusReasonSourceAuthTokenEmpty CerberusReason = "upstream-source-identifier-empty"

	// CerberusReasonTargetAuthTokenEmpty means that requested webservice
	// does not contain a target upstream auth lookup header in it's manifest
	CerberusReasonTargetAuthTokenEmpty CerberusReason = "upstream-target-identifier-empty"

	// CerberusReasonUpstreamAuthFailed means that the request to the specified
	// upstream failed due to an unidentified issue
	CerberusReasonUpstreamAuthFailed CerberusReason = "upstream-auth-failed"
)

//+kubebuilder:rbac:groups=cerberus.snappcloud.io,resources=accesstokens,verbs=get;list;watch;
//+kubebuilder:rbac:groups=cerberus.snappcloud.io,resources=accesstokens/status,verbs=get;
//+kubebuilder:rbac:groups=cerberus.snappcloud.io,resources=webservices,verbs=get;list;watch;
//+kubebuilder:rbac:groups=cerberus.snappcloud.io,resources=webservices/status,verbs=get;
//+kubebuilder:rbac:groups=cerberus.snappcloud.io,resources=webserviceaccountbindings,verbs=get;list;watch;
//+kubebuilder:rbac:groups=cerberus.snappcloud.io,resources=webserviceaccountbindings/status,verbs=get;
//+kubebuilder:rbac:groups="",namespace='cerberus-operator-system',resources=secrets,verbs=get;list;watch;create;update;patch;delete

// UpdateCache will accuire a lock on other UpdateCaches and will start to recreate
// the entire AccessCache and WebserviceCaches (which contains all authentication informations)
func (a *Authenticator) UpdateCache(c client.Client, ctx context.Context, readOnly bool) error {
	cacheUpdateCount.Inc()
	cacheUpdateStartTime := time.Now()
	defer func() {
		cacheUpdateLatency.Observe(time.Since(cacheUpdateStartTime).Seconds())
	}()

	a.updateLock.Lock()
	defer a.updateLock.Unlock()

	var err error
	tokens := &cerberusv1alpha1.AccessTokenList{}
	secrets := &v1.SecretList{}
	bindings := &cerberusv1alpha1.WebserviceAccessBindingList{}
	webservices := &cerberusv1alpha1.WebServiceList{}

	t := time.Now()
	err = c.List(ctx, tokens)
	fetchObjectListLatency.With(KindLabel(MetricsKindAccessToken)).Observe(time.Since(t).Seconds())
	if err != nil {
		return err
	}

	t = time.Now()
	err = c.List(ctx, bindings)
	fetchObjectListLatency.With(KindLabel(MetricsKindWebserviceAccessBinding)).Observe(time.Since(t).Seconds())
	if err != nil {
		return err
	}

	t = time.Now()
	err = c.List(ctx, webservices)
	fetchObjectListLatency.With(KindLabel(MetricsKindWebservice)).Observe(time.Since(t).Seconds())
	if err != nil {
		return err
	}
	listOpts := &client.ListOptions{Namespace: "cerberus-operator-system"}

	t = time.Now()
	// TODO find cleaner way to select
	err = c.List(ctx, secrets,
		// client.MatchingLabels{"cerberus.snappcloud.io/secret": "true"},
		listOpts,
	)
	fetchObjectListLatency.With(KindLabel(MetricsKindSecret)).Observe(time.Since(t).Seconds())
	if err != nil {
		return err
	}

	// convert secret list to map for faster searchs
	secretValues := make(map[string]string)
	for _, secret := range secrets.Items {
		if t, ok := secret.Data["token"]; ok {
			secretValues[secret.Name] = string(t)
		}
	}

	accessTokenRawValue := func(t *cerberusv1alpha1.AccessToken) (string, bool) {
		if t, ok := secretValues[t.Spec.TokenSecretRef.Name]; ok {
			return t, ok
		}
		return "", false
	}

	newAccessCache := make(AccessCache)
	rawToken := make(map[string]string)
	for _, token := range tokens.Items {
		if t, ok := accessTokenRawValue(&token); ok {
			rawToken[token.Name] = t
			newAccessCache[t] = AccessCacheEntry{
				AccessToken:     token,
				allowedServices: make(map[string]struct{}),
			}
		}
	}
	accessCacheEntries.Set(float64(len(newAccessCache)))

	for _, binding := range bindings.Items {
		for _, subject := range binding.Spec.Subjects {
			for _, webservice := range binding.Spec.Webservices {
				if t, ok := rawToken[subject]; ok {
					newAccessCache[t].allowedServices[webservice] = struct{}{}
				}
			}
		}
	}

	newServicesCache := make(ServicesCache)
	for _, webservice := range webservices.Items {
		newServicesCache[webservice.Name] = ServicesCacheEntry{
			WebService: webservice,
		}
	}
	webserviceCacheEntries.Set(float64(len(newServicesCache)))

	// TODO: remove this line
	a.logger.Info("new access cache", "accessCache", newAccessCache, "servicesCache", newServicesCache)

	cacheWriteLockRequestStartTime := time.Now()
	a.cacheLock.Lock()
	cacheWriteLockWaitingTime.Observe(time.Since(cacheWriteLockRequestStartTime).Seconds())
	defer a.cacheLock.Unlock()

	cacheWriteStartTime := time.Now()
	a.accessCache = &newAccessCache
	a.servicesCache = &newServicesCache
	cacheWriteTime.Observe(time.Since(cacheWriteStartTime).Seconds())
	return nil
}

// TestAccess will check if given AccessToken (identified by raw token in the request)
// has access to given Webservice (identified by it's name) and returns proper CerberusReason
<<<<<<< HEAD
func (a *Authenticator) TestAccess(request *Request) (bool, CerberusReason, ExtraHeaders) {

	newExtraHeaders := make(ExtraHeaders)

	ok, reason, token := a.readToken(request)
	if !ok {
		return false, reason, newExtraHeaders
	}

=======
func (a *Authenticator) TestAccess(wsvc ServicesCacheEntry, token string) (bool, CerberusReason, ExtraHeaders) {
>>>>>>> cea86715
	a.cacheLock.RLock()
	cacheReaders.Inc()
	defer a.cacheLock.RUnlock()
	defer cacheReaders.Dec()

	wsvc := request.Context["webservice"]

	// Retrieve "x-forwarded-for" and "referrer" headers from the request
	xForwardedFor := request.Request.Header.Get("x-forwarded-for")
	referrer := request.Request.Header.Get("referrer")

	if token == "" {
		return false, CerberusReasonTokenEmpty, newExtraHeaders
	}

	ac, ok := (*a.accessCache)[token]

	if !ok {
		return false, CerberusReasonTokenNotFound, newExtraHeaders
	}

	// Check x-forwarded-for header against IP allow list
	if len(ac.Spec.IpAllowList) > 0 && xForwardedFor != "" {
		ipAllowed, err := CheckIP(xForwardedFor, ac.Spec.IpAllowList)
		if err != nil {
			return false, CerberusReasonBadIpList, newExtraHeaders
		}
		if !ipAllowed {
			return false, CerberusReasonIpNotAllowed, newExtraHeaders
		}
	}

	// Check referrer header against domain allow list
	if len(ac.Spec.DomainAllowList) > 0 && referrer != "" {
		domainAllowed, err := CheckDomain(referrer, ac.Spec.DomainAllowList)
		if err != nil {
			return false, CerberusReasonBadDomainList, newExtraHeaders
		}
		if !domainAllowed {
			return false, CerberusReasonDomainNotAllowed, newExtraHeaders
		}
	}

	newExtraHeaders["X-Cerberus-AccessToken"] = ac.ObjectMeta.Name

	if _, ok := (*a.accessCache)[token].allowedServices[wsvc.Name]; !ok {
		return false, CerberusReasonUnauthorized, newExtraHeaders
	}
	return true, CerberusReasonOK, newExtraHeaders
}

// readToken reads token from given Request object and
// will return error if it not exists at expected header
<<<<<<< HEAD
func (a *Authenticator) readToken(request *Request) (bool, CerberusReason, string) {
	wsvc := request.Context["webservice"]
	res, ok := (*a.servicesCache)[wsvc]
	if !ok {
		return false, CerberusReasonWebserviceNotFound, ""
	}
	if res.Spec.LookupHeader == "" {
=======
func (a *Authenticator) readToken(request *Request, wsvc ServicesCacheEntry) (bool, CerberusReason, string) {
	if wsvc.Spec.LookupHeader == "" {
>>>>>>> cea86715
		return false, CerberusReasonLookupIdentifierEmpty, ""
	}
	token := request.Request.Header.Get(wsvc.Spec.LookupHeader)
	return true, "", token
}

// readService reads requested webservice from cache and
// will return error if the object would not be found in cache
func (a *Authenticator) readService(wsvc string) (bool, CerberusReason, ServicesCacheEntry) {
	a.cacheLock.RLock()
	cacheReaders.Inc()
	defer a.cacheLock.RUnlock()
	defer cacheReaders.Dec()

	if wsvc == "" {
		return false, CerberusReasonLookupEmpty, ServicesCacheEntry{}
	}

	res, ok := (*a.servicesCache)[wsvc]
	if !ok {
		return false, CerberusReasonWebserviceNotFound, ServicesCacheEntry{}
	}
	return true, "", res
}

// Check is the function which is used to Authenticate and Respond to gRPC envoy.CheckRequest
func (a *Authenticator) Check(ctx context.Context, request *Request) (*Response, error) {

	reqStartTime := time.Now()
<<<<<<< HEAD

	ok, reason, extraHeaders := a.TestAccess(request)
=======
	wsvc := request.Context["webservice"]
	var extraHeaders ExtraHeaders
>>>>>>> cea86715
	var httpStatusCode int
	var token string

<<<<<<< HEAD
=======
	ok, reason, wsvcCacheEntry := a.readService(wsvc)
	if ok {
		ok, reason, token = a.readToken(request, wsvcCacheEntry)
		if ok {
			ok, reason, extraHeaders = a.TestAccess(wsvcCacheEntry, token)
			if ok && hasUpstreamAuth(wsvcCacheEntry) {
				ok, reason = a.checkServiceUpstreamAuth(wsvcCacheEntry, request, &extraHeaders)
			}
		}
	}

	// TODO: remove this line
>>>>>>> cea86715
	a.logger.Info("checking request", "reason", reason, "req", request)
	if ok {
		httpStatusCode = http.StatusOK
	} else {
		httpStatusCode = http.StatusUnauthorized
	}

	response := http.Response{
		StatusCode: httpStatusCode,
		Header: http.Header{
			"X-Auth-Handler":    {"cerberus"},
			"X-Cerberus-Reason": {string(reason)},
		},
	}

	for key, value := range extraHeaders {
		response.Header.Add(key, value)
	}

	// update metrics
	reqCount.With(ReasonLabel(reason)).Inc()
	reqLatency.With(ReasonLabel(reason)).Observe(time.Since(reqStartTime).Seconds())

	return &Response{
		Allow:    ok,
		Response: response,
	}, nil
}

// NewAuthenticator creates new Authenticator object with given logger.
// currently it's not returning any error
func NewAuthenticator(logger logr.Logger) (*Authenticator, error) {
	a := Authenticator{
		logger:     logger,
		httpClient: &http.Client{},
	}
	return &a, nil
}

// CheckIP checks if given ip is a member of given CIDR networks or not
// ipAllowList should be CIDR notation of the networks or net.ParseError will be retuned
func CheckIP(ip string, ipAllowList []string) (bool, error) {
	clientIP := net.ParseIP(ip)

	for _, AllowedRangeIP := range ipAllowList {
		_, subnet, err := net.ParseCIDR(AllowedRangeIP)
		if err != nil {
			return false, err
		}

		if subnet.Contains(clientIP) {
			return true, nil
		}
	}
	return false, nil
}

// CheckDomain checks if given domain will match to one of the GLOB patterns in
// domainAllowedList (the list items should be valid patterns or ErrBadPattern will be returned)
func CheckDomain(domain string, domainAllowedList []string) (bool, error) {
	for _, pattern := range domainAllowedList {
		pattern = strings.ToLower(pattern)
		domain = strings.ToLower(domain)

		matched, err := filepath.Match(pattern, domain)
		if err != nil {
			return false, err
		}
		if matched {
			return true, nil
		}
	}
	return false, nil
}

// checkServiceUpstreamAuth function is designed to validate the request through
// the upstream authentication for a given webservice
func (a *Authenticator) checkServiceUpstreamAuth(service ServicesCacheEntry, request *Request, extraHeaders *ExtraHeaders) (bool, CerberusReason) {
	serviceUpstreamAuthCalls.Inc()

	if service.Spec.UpstreamHttpAuth.ReadTokenFrom == "" {
		return false, CerberusReasonSourceAuthTokenEmpty
	}
	if service.Spec.UpstreamHttpAuth.WriteTokenTo == "" {
		return false, CerberusReasonTargetAuthTokenEmpty
	}
	if !govalidator.IsRequestURL(service.Spec.UpstreamHttpAuth.Address) {
		return false, CerberusReasonInvalidUpstreamAddress
	}

	token := request.Request.Header.Get(service.Spec.UpstreamHttpAuth.ReadTokenFrom)

	// TODO: get http method from webservice crd
	req, err := http.NewRequest("GET", service.Spec.UpstreamHttpAuth.Address, nil)
	if err != nil {
		return false, CerberusReasonUpstreamAuthFailed
	}

	req.Header = http.Header{
		service.Spec.UpstreamHttpAuth.WriteTokenTo: {token},
		"Content-Type": {"application/json"},
	}

	a.httpClient.Timeout = time.Duration(service.Spec.UpstreamHttpAuth.Timeout) * time.Millisecond
	reqStart := time.Now()
	resp, err := a.httpClient.Do(req)
	reqDuration := time.Since(reqStart)
	if err != nil {
		return false, CerberusReasonUpstreamAuthFailed
	}

	labels := StatusLabel(resp.StatusCode)
	upstreamAuthRequestDuration.With(labels).Observe(reqDuration.Seconds())

	if resp.StatusCode != http.StatusOK {
		return false, CerberusReasonUnauthorized
	}
	// add requested careHeaders to extraHeaders for response
	for header, values := range resp.Header {
		for _, careHeader := range service.Spec.UpstreamHttpAuth.CareHeaders {
			if header == careHeader {
				if len(values) > 0 {
					(*extraHeaders)[header] = values[0]
				}
				break
			}
		}
	}

	return true, CerberusReasonOK
}

// hasUpstreamAuth evaluates whether the provided webservice
// upstreamauth instance is considered empty or not
func hasUpstreamAuth(service ServicesCacheEntry) bool {
	return service.Spec.UpstreamHttpAuth.Address != ""
}<|MERGE_RESOLUTION|>--- conflicted
+++ resolved
@@ -242,26 +242,18 @@
 }
 
 // TestAccess will check if given AccessToken (identified by raw token in the request)
-// has access to given Webservice (identified by it's name) and returns proper CerberusReason
-<<<<<<< HEAD
-func (a *Authenticator) TestAccess(request *Request) (bool, CerberusReason, ExtraHeaders) {
-
+// has access to given Webservice (identified by its name) and returns proper CerberusReason
+func (a *Authenticator) TestAccess(request *Request, wsvc ServicesCacheEntry) (bool, CerberusReason, ExtraHeaders) {
 	newExtraHeaders := make(ExtraHeaders)
-
-	ok, reason, token := a.readToken(request)
+	ok, reason, token := a.readToken(request, wsvc)
 	if !ok {
 		return false, reason, newExtraHeaders
 	}
 
-=======
-func (a *Authenticator) TestAccess(wsvc ServicesCacheEntry, token string) (bool, CerberusReason, ExtraHeaders) {
->>>>>>> cea86715
 	a.cacheLock.RLock()
 	cacheReaders.Inc()
 	defer a.cacheLock.RUnlock()
 	defer cacheReaders.Dec()
-
-	wsvc := request.Context["webservice"]
 
 	// Retrieve "x-forwarded-for" and "referrer" headers from the request
 	xForwardedFor := request.Request.Header.Get("x-forwarded-for")
@@ -309,18 +301,8 @@
 
 // readToken reads token from given Request object and
 // will return error if it not exists at expected header
-<<<<<<< HEAD
-func (a *Authenticator) readToken(request *Request) (bool, CerberusReason, string) {
-	wsvc := request.Context["webservice"]
-	res, ok := (*a.servicesCache)[wsvc]
-	if !ok {
-		return false, CerberusReasonWebserviceNotFound, ""
-	}
-	if res.Spec.LookupHeader == "" {
-=======
 func (a *Authenticator) readToken(request *Request, wsvc ServicesCacheEntry) (bool, CerberusReason, string) {
 	if wsvc.Spec.LookupHeader == "" {
->>>>>>> cea86715
 		return false, CerberusReasonLookupIdentifierEmpty, ""
 	}
 	token := request.Request.Header.Get(wsvc.Spec.LookupHeader)
@@ -350,31 +332,19 @@
 func (a *Authenticator) Check(ctx context.Context, request *Request) (*Response, error) {
 
 	reqStartTime := time.Now()
-<<<<<<< HEAD
-
-	ok, reason, extraHeaders := a.TestAccess(request)
-=======
 	wsvc := request.Context["webservice"]
 	var extraHeaders ExtraHeaders
->>>>>>> cea86715
 	var httpStatusCode int
-	var token string
-
-<<<<<<< HEAD
-=======
+
 	ok, reason, wsvcCacheEntry := a.readService(wsvc)
 	if ok {
-		ok, reason, token = a.readToken(request, wsvcCacheEntry)
-		if ok {
-			ok, reason, extraHeaders = a.TestAccess(wsvcCacheEntry, token)
-			if ok && hasUpstreamAuth(wsvcCacheEntry) {
-				ok, reason = a.checkServiceUpstreamAuth(wsvcCacheEntry, request, &extraHeaders)
-			}
+		ok, reason, extraHeaders = a.TestAccess(request, wsvcCacheEntry)
+		if ok && hasUpstreamAuth(wsvcCacheEntry) {
+			ok, reason = a.checkServiceUpstreamAuth(wsvcCacheEntry, request, &extraHeaders)
 		}
 	}
 
 	// TODO: remove this line
->>>>>>> cea86715
 	a.logger.Info("checking request", "reason", reason, "req", request)
 	if ok {
 		httpStatusCode = http.StatusOK
